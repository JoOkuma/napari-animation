from pathlib import Path

<<<<<<< HEAD
=======
from napari import Viewer
>>>>>>> c4e3c26a
from qtpy.QtCore import Qt
from qtpy.QtWidgets import (
    QErrorMessage,
    QFileDialog,
<<<<<<< HEAD
    QLabel,
    QPushButton,
    QSlider,
=======
    QPushButton,
>>>>>>> c4e3c26a
    QVBoxLayout,
    QWidget,
)

from ..animation import Animation
from .animationslider_widget import AnimationSliderWidget
from .frame_widget import FrameWidget
from .keyframelistcontrol_widget import KeyFrameListControlWidget
from .keyframeslist_widget import KeyFramesListWidget


class AnimationWidget(QWidget):
    """Widget for interatviely making animations using the napari viewer.

    Parameters
    ----------
    viewer : napari.Viewer
        napari viewer.

    Attributes
    ----------
    viewer : napari.Viewer
        napari viewer.
    animation : napari_animation.Animation
        napari-animation animation in sync with the GUI.
    """

<<<<<<< HEAD
    def __init__(self, viewer: "napari.viewer.Viewer", parent=None):
=======
    def __init__(self, viewer: Viewer, parent=None):
>>>>>>> c4e3c26a
        super().__init__(parent=parent)

        # Store reference to viewer and create animation
        self.viewer = viewer
        self.animation = Animation(self.viewer)

        # Initialise UI
        self._init_ui()

        # establish key bindings and callbacks
        self._add_keybind_callbacks()
        self._add_callbacks()

        # Update theme
        self._update_theme()

    def _init_ui(self):
        """Initialise user interface"""
        self._layout = QVBoxLayout()
        self.setLayout(self._layout)

        self._init_keyframes_list_control_widget()
        self._init_keyframes_list_widget()
        self._init_frame_widget()
        self._init_save_button()
        self._init_animation_slider_widget()

    def _add_keybind_callbacks(self):
        """Bind keys"""

        self.animation.viewer.bind_key(
            "Alt-f", self._capture_keyframe_callback
        )
        self.animation.viewer.bind_key(
            "Alt-r", self._replace_keyframe_callback
        )
        self.animation.viewer.bind_key("Alt-d", self._delete_keyframe_callback)

        self.animation.viewer.bind_key("Alt-a", self._key_adv_frame)
        self.animation.viewer.bind_key("Alt-b", self._key_back_frame)

    def _add_callbacks(self):
        """Establish callbacks"""
        self.keyframesListControlWidget.deleteButton.clicked.connect(
            self._delete_keyframe_callback
        )
        self.keyframesListControlWidget.captureButton.clicked.connect(
            self._capture_keyframe_callback
        )
        self.saveButton.clicked.connect(self._save_callback)
        self.animationsliderWidget.valueChanged.connect(
            self._move_animationslider_callback
        )
        self.viewer.events.theme.connect(self._update_theme)

    def _release_callbacks(self):
        """Release keys"""

        self.animation.viewer.bind_key("Alt-f", None)
        self.animation.viewer.bind_key("Alt-r", None)
        self.animation.viewer.bind_key("Alt-d", None)

        self.animation.viewer.bind_key("Alt-a", None)
        self.animation.viewer.bind_key("Alt-b", None)

    def _init_frame_widget(self):
        self.frameWidget = FrameWidget(parent=self)
        self._layout.addWidget(self.frameWidget)
        self.frameWidget.setEnabled(False)

    def _init_keyframes_list_control_widget(self):
        self.keyframesListControlWidget = KeyFrameListControlWidget(
            animation=self.animation, parent=self
        )
        self._layout.addWidget(self.keyframesListControlWidget)
        self.keyframesListControlWidget.deleteButton.setEnabled(False)

    def _init_keyframes_list_widget(self):
        self.keyframesListWidget = KeyFramesListWidget(
            self.animation, parent=self
        )
        self._layout.addWidget(self.keyframesListWidget)
        self.keyframesListWidget.setEnabled(False)

    def _init_save_button(self):
        self.saveButton = QPushButton("Save Animation", parent=self)
        self._layout.addWidget(self.saveButton)

    def _init_animation_slider_widget(self):
        self.animationsliderWidget = AnimationSliderWidget(
            self.animation, orientation=Qt.Horizontal, parent=self
        )
        self._layout.addWidget(self.animationsliderWidget)

    def _get_interpolation_steps(self):
        return int(self.frameWidget.stepsSpinBox.value())

    def _get_easing_function(self):
        return self.frameWidget.get_easing_func()

    def _capture_keyframe_callback(self, event=None):
        """Record current key-frame"""
        self.animation.capture_keyframe(
<<<<<<< HEAD
            steps=self._get_interpolation_steps(), ease=self._get_easing_function()
=======
            steps=self._get_interpolation_steps(),
            ease=self._get_easing_function(),
>>>>>>> c4e3c26a
        )
        if len(self.animation.key_frames) == 1:
            self.keyframesListControlWidget.deleteButton.setEnabled(True)
            self.keyframesListWidget.setEnabled(True)
            self.frameWidget.setEnabled(True)
        self.animationsliderWidget.requires_update = True

    def _update_frame_widget_from_animation(self):
        self.frameWidget.update_from_animation()

    def _replace_keyframe_callback(self, event=None):
        """Replace current key-frame with new view"""
        self.animation.capture_keyframe(
            steps=self._get_interpolation_steps(),
            ease=self._get_easing_function(),
            insert=False,
        )
        self.animationsliderWidget.requires_update = True

    def _delete_keyframe_callback(self, event=None):
        """Delete current key-frame"""
        if len(self.animation.key_frames) > 0:
            self.animation.key_frames.pop(self.animation.frame)
        if len(self.animation.key_frames) == 0:
            self.keyframesListControlWidget.deleteButton.setEnabled(False)
            self.keyframesListWidget.setEnabled(False)
            self.frameWidget.setEnabled(False)
        self.animationsliderWidget.requires_update = True

    def _key_adv_frame(self, event=None):
        """Go forwards in key-frame list"""

        new_frame = (self.animation.frame + 1) % len(self.animation.key_frames)
        self.animation.set_to_keyframe(new_frame)
        self.keyframesListWidget.setCurrentRow(new_frame)

    def _key_back_frame(self, event=None):
        """Go backwards in key-frame list"""

        new_frame = (self.animation.frame - 1) % len(self.animation.key_frames)
        self.animation.set_to_keyframe(new_frame)
        self.keyframesListWidget.setCurrentRow(new_frame)

    def _save_callback(self, event=None):

        if len(self.animation.key_frames) < 2:
            error_dialog = QErrorMessage()
            error_dialog.showMessage(
                f"You need at least two key frames to generate \
                an animation. Your only have {len(self.animation.key_frames)}"
            )
            error_dialog.exec_()

        else:
            filters = (
                "Video files (*.mp4 *.gif *.mov *.avi *.mpg *.mpeg *.mkv *.wmv)"
                ";;Folder of PNGs (*)"  # sep filters with ";;"
            )
            filename, _filter = QFileDialog.getSaveFileName(
                self, "Save animation", str(Path.home()), filters
            )
            if filename:
                self.animation.animate(filename)

    def _move_animationslider_callback(self, event=None):
        """Scroll through interpolated states. Computes states if key-frames changed"""
        if self.animationsliderWidget.requires_update:
            self.animationsliderWidget._compute_states()
            self.animationsliderWidget._compute_cumulative_frame_count()
        new_frame = self.animationsliderWidget.value()
        self.animation._set_viewer_state(
            self.animationsliderWidget.interpol_states[new_frame]
        )
<<<<<<< HEAD
        new_key_frame = new_frame // int(self.frameWidget.stepsSpinBox.value())
=======

        # This gets the index of the first key frame whose frame count is above new_frame
        new_key_frame = (
            self.animationsliderWidget.cumulative_frame_count > new_frame
        ).argmax()
        new_key_frame -= 1  # to get the previous key frame
>>>>>>> c4e3c26a
        self.keyframesListWidget.setCurrentRow(new_key_frame)

    def _update_theme(self, event=None):
        """Update from the napari GUI theme"""
        from napari.utils.theme import get_theme, template

        # get theme and raw stylesheet from napari viewer
        theme = get_theme(self.viewer.theme)
        raw_stylesheet = self.viewer.window.qt_viewer.raw_stylesheet

        # template and apply the primary stylesheet
        templated_stylesheet = template(raw_stylesheet, **theme)
        self.setStyleSheet(templated_stylesheet)

        # update styling of KeyFramesListWidget
        self.keyframesListWidget._update_theme(theme)

    def close(self):
        self._release_callbacks()
        self.viewer.events.theme.disconnect(self._update_theme)
        super().close()<|MERGE_RESOLUTION|>--- conflicted
+++ resolved
@@ -1,20 +1,11 @@
 from pathlib import Path
 
-<<<<<<< HEAD
-=======
 from napari import Viewer
->>>>>>> c4e3c26a
 from qtpy.QtCore import Qt
 from qtpy.QtWidgets import (
     QErrorMessage,
     QFileDialog,
-<<<<<<< HEAD
-    QLabel,
     QPushButton,
-    QSlider,
-=======
-    QPushButton,
->>>>>>> c4e3c26a
     QVBoxLayout,
     QWidget,
 )
@@ -42,11 +33,7 @@
         napari-animation animation in sync with the GUI.
     """
 
-<<<<<<< HEAD
-    def __init__(self, viewer: "napari.viewer.Viewer", parent=None):
-=======
     def __init__(self, viewer: Viewer, parent=None):
->>>>>>> c4e3c26a
         super().__init__(parent=parent)
 
         # Store reference to viewer and create animation
@@ -150,12 +137,8 @@
     def _capture_keyframe_callback(self, event=None):
         """Record current key-frame"""
         self.animation.capture_keyframe(
-<<<<<<< HEAD
-            steps=self._get_interpolation_steps(), ease=self._get_easing_function()
-=======
             steps=self._get_interpolation_steps(),
             ease=self._get_easing_function(),
->>>>>>> c4e3c26a
         )
         if len(self.animation.key_frames) == 1:
             self.keyframesListControlWidget.deleteButton.setEnabled(True)
@@ -229,16 +212,12 @@
         self.animation._set_viewer_state(
             self.animationsliderWidget.interpol_states[new_frame]
         )
-<<<<<<< HEAD
-        new_key_frame = new_frame // int(self.frameWidget.stepsSpinBox.value())
-=======
 
         # This gets the index of the first key frame whose frame count is above new_frame
         new_key_frame = (
             self.animationsliderWidget.cumulative_frame_count > new_frame
         ).argmax()
         new_key_frame -= 1  # to get the previous key frame
->>>>>>> c4e3c26a
         self.keyframesListWidget.setCurrentRow(new_key_frame)
 
     def _update_theme(self, event=None):
